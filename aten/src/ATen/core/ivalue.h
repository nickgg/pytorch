#pragma once

#include <ATen/core/TensorBody.h>
#include <ATen/core/blob.h>
#include <c10/util/C++17.h>
#include <c10/util/intrusive_ptr.h>
#include <torch/csrc/WindowsTorchApiMacro.h>

namespace torch {
class CustomClassHolder : public c10::intrusive_ptr_target {};
namespace jit {
using ::torch::CustomClassHolder;
struct Function;
struct CompilationUnit;
struct Module;
} // namespace jit
} // namespace torch
namespace c10 {
template<class Key, class Value> class Dict;
template<class T> class List;
struct IValue;
struct ClassType;
struct Type;
class RRefInterface;
using TypePtr = std::shared_ptr<Type>;

struct ClassType;
using ClassTypePtr = std::shared_ptr<ClassType>;

namespace ivalue {
struct Tuple;
struct Future;
struct ConstantString;
struct GenericDict;
struct Object;
struct PyObjectHolder;
}

// IValue is the generic tagged union used by the interpreter to hold
// all value types.
// It is a 16-byte object with an 8-byte payload and an 8-byte tag.
// The tag is currently 4 bytes to determine the type, and 1 byte
// to mark whether that type is a subtype of c10::intrusive_ptr_target and needs
// retain/release calls.

#define TORCH_FORALL_TAGS(_) \
  _(None) \
  _(Tensor) \
  _(Double) \
  _(Int) \
  _(Bool) \
  _(Tuple) \
  _(String) \
  _(Blob) \
  _(GenericList) \
  _(GenericDict) \
  _(Future) \
  _(Device) \
  _(Object) \
  _(PyObject) \
  _(Uninitialized) \
  _(Capsule) \
  _(RRef) \

// [doxygen private]
// These methods are not actually private but we don't want to document them, so
// they are marked `@private`, which hides them on the doxygen documentation for
// this page.


/// IValue (Interpreter Value) is a tagged union over the types supported by the
/// TorchScript interpreter. IValues contain their values as an `IValue::Payload`,
/// which holds primitive types (`int64_t`, `bool`, `double`, `Device`), as
/// values and all other types as a `c10::intrusive_ptr`.
///
/// IValues are used as inputs to and outputs from the TorchScript interpreter.
/// To retrieve the value contained within an IValue, use the `.toX()` methods,
/// where `X` is the type you are trying to get. Note that neither the `.toX()`
/// methods nor the templated `.to<T>` functions do any kind of casting, they
/// only unwrap the contained value. For example:
///
/// \rst
/// .. code-block:: cpp
///
///   // Make the IValue
///   torch::IValue my_ivalue(26);
///   std::cout << my_ivalue << "\n";
///
///   // Unwrap the IValue
///   int64_t my_int = my_ivalue.toInt()
///   std::cout << my_int << "\n";
///
///   // This will throw an error!
///   // `my_ivalue` is tagged as an int and cannot be used as another type
///   torch::Tensor my_tensor = my_ivalue.toTensor()
/// \endrst
struct CAFFE2_API IValue final {
  IValue(const IValue& rhs)
      : IValue(rhs.payload, rhs.tag, rhs.is_intrusive_ptr) {
    if (is_intrusive_ptr) {
      c10::raw::intrusive_ptr::incref(payload.as_intrusive_ptr);
    }
  }
  IValue(IValue&& rhs) noexcept : IValue() {
    swap(rhs);
  }
  /// @private [doxygen private]
  ~IValue() {
    if (is_intrusive_ptr) {
      c10::raw::intrusive_ptr::decref(payload.as_intrusive_ptr);
    }
  }
  IValue& operator=(IValue&& rhs) & noexcept {
    IValue(std::move(rhs)).swap(*this); // this also sets rhs to None
    return *this;
  }
  IValue& operator=(IValue const& rhs) & {
    IValue(rhs).swap(*this);
    return *this;
  }
  void dump() const;

  /// @private [doxygen private]
  bool isAliasOf(const IValue& rhs) const {
    if (this->tag != rhs.tag) {
      // Trivially don't alias if the type is different
      return false;
    }

    if (!this->is_intrusive_ptr) {
      // Primitive types don't alias anything
      return false;
    }

    AT_ASSERT(rhs.is_intrusive_ptr);

    // Tensors should be compared based on internal storage
    if (this->isTensor()) {
      const auto thisTensor = this->toTensor();
      const auto rhsTensor = rhs.toTensor();
      return thisTensor.is_alias_of(rhsTensor);
    }

    // Other types can be compared by their ptr value
    return this->payload.as_intrusive_ptr == rhs.payload.as_intrusive_ptr;
  }

  /// @private [doxygen private]
  size_t use_count() const noexcept {
    if (!is_intrusive_ptr) {
      return 1;
    }

    return c10::raw::intrusive_ptr::use_count(payload.as_intrusive_ptr);
  }

  /// @private [doxygen private]
  void swap(IValue & rhs) noexcept {
    std::swap(payload, rhs.payload);
    std::swap(is_intrusive_ptr, rhs.is_intrusive_ptr);
    std::swap(tag, rhs.tag);
  }

  // Accessors for subtypes are arranged together below
  // While some of these accessors could be generated through templates,
  // we prefer to write them manually for clarity

  IValue(at::Tensor t)
  : tag(Tag::Tensor), is_intrusive_ptr(t.defined())  {
    // Note: the undefined tensor is not refcounted, so while it
    // is tagged as a tensor, is_intrusive_ptr is set to false.
    // This is not an optional optimization: our incref call
    // *will not* do the right thing when called on an
    // undefined tensor.
    payload.as_intrusive_ptr = t.unsafeReleaseTensorImpl();
  }
  bool isTensor() const { return Tag::Tensor == tag; }
  at::Tensor toTensor() &&;
  at::Tensor toTensor() const &;
  at::TensorImpl* unsafeToTensorImpl() const {
    return static_cast<at::TensorImpl*>(payload.as_intrusive_ptr);
  }

  const IValue& toIValue() const {
    return *this;
  }
  IValue& toIValue() {
    return *this;
  }

  /// @private [doxygen private]
  IValue(intrusive_ptr<caffe2::Blob> blob)
  : tag(Tag::Blob), is_intrusive_ptr(true) {
    // TODO (after Tensor merge) If we pass in a Blob holding a Tensor, extract
    // and store it as a Tensor instead.
    payload.as_intrusive_ptr = blob.release();
  }

  /// @private [doxygen private]
  bool isBlob() const {
    return Tag::Blob == tag;
  }

  /// @private [doxygen private]
  c10::intrusive_ptr<caffe2::Blob> toBlob() &&;

  /// @private [doxygen private]
  c10::intrusive_ptr<caffe2::Blob> toBlob() const &;

<<<<<<< HEAD
  // Capsule
  IValue(intrusive_ptr<torch::CustomClassHolder> blob);
=======
  // Capsule. Capsule is an internal implementation detail
  // of custom C++ classes. No new callsites of these APIs should
  // be introduced.
  static inline IValue make_capsule(intrusive_ptr<torch::CustomClassHolder> blob);
>>>>>>> fa5bc9fa
  bool isCapsule() const {
    return Tag::Capsule == tag;
  }
  c10::intrusive_ptr<torch::CustomClassHolder> toCapsule() &&;
  c10::intrusive_ptr<torch::CustomClassHolder> toCapsule() const &;
<<<<<<< HEAD
=======

  // Custom C++ classes
  template <typename T, std::enable_if_t<std::is_base_of<torch::CustomClassHolder, T>::value, int> = 0>
  IValue(intrusive_ptr<T> custom_class);
  bool isCustomClass() const;
  template <typename T>
  c10::intrusive_ptr<T> toCustomClass() &&;
  template <typename T>
  c10::intrusive_ptr<T> toCustomClass() const &;
>>>>>>> fa5bc9fa

  // Tuple
  IValue(c10::intrusive_ptr<ivalue::Tuple> v);

  template <
      typename... Args,
      std::enable_if_t<
          !guts::disjunction<
              std::is_lvalue_reference<Args>...,
              guts::negation<std::is_constructible<IValue, Args>>...>::
              value,
          std::nullptr_t> = nullptr>
  IValue(const std::tuple<Args...>& t);
  bool isTuple() const { return Tag::Tuple == tag; }
  c10::intrusive_ptr<ivalue::Tuple> toTuple() &&;
  c10::intrusive_ptr<ivalue::Tuple> toTuple() const &;

  // Double
  IValue(double d)
  : tag(Tag::Double), is_intrusive_ptr(false) {
    payload.as_double = d;
  }
  bool isDouble() const { return Tag::Double == tag; }
  double toDouble() const {
    AT_ASSERT(isDouble());
    return payload.as_double;
  }

  // Future
  IValue(c10::intrusive_ptr<ivalue::Future> v);
  bool isFuture() const { return Tag::Future == tag; }
  c10::intrusive_ptr<ivalue::Future> toFuture() &&;
  c10::intrusive_ptr<ivalue::Future> toFuture() const &;

  // RRef
  IValue(c10::intrusive_ptr<c10::RRefInterface> v);
  bool isRRef() const { return Tag::RRef == tag; }
  c10::intrusive_ptr<c10::RRefInterface> toRRef() &&;
  c10::intrusive_ptr<c10::RRefInterface> toRRef() const &;

  // Int
  IValue(int64_t i)
  : tag(Tag::Int), is_intrusive_ptr(false) {
    payload.as_int = i;
  }

  // allow you to pass literals (3, 4) without ambiguity
  IValue(int32_t i)
  : IValue(static_cast<int64_t>(i)) {}

  bool isInt() const { return Tag::Int == tag; }

  int64_t toInt() const {
    AT_ASSERT(isInt());
    return payload.as_int;
  }

  // Bool
  IValue(bool b)
  : tag(Tag::Bool), is_intrusive_ptr(false) {
    payload.as_bool = b;
  }
   bool isBool() const { return Tag::Bool == tag; }
   bool toBool() const {
    AT_ASSERT(isBool());
    return payload.as_bool;
  }

  // IntList
  bool isIntList() const;
  c10::List<int64_t> toIntList() &&;
  c10::List<int64_t> toIntList() const &;
  std::vector<int64_t> toIntVector() const;

  // ConstantString
  IValue(c10::intrusive_ptr<ivalue::ConstantString> v);
  IValue(std::string v);
  IValue(const char* v): IValue(std::string(v)) {}
  bool isString() const { return Tag::String == tag; }
  c10::intrusive_ptr<ivalue::ConstantString> toString() &&;
  c10::intrusive_ptr<ivalue::ConstantString> toString() const &;
  const std::string& toStringRef() const;

  // DoubleList
  bool isDoubleList() const;
  c10::List<double> toDoubleList() &&;
  c10::List<double> toDoubleList() const &;
  std::vector<double> toDoubleVector() const;

  // BoolList
  bool isBoolList() const;
  c10::List<bool> toBoolList() &&;
  c10::List<bool> toBoolList() const &;

  //TensorList
  bool isTensorList() const;
  c10::List<at::Tensor> toTensorList() &&;
  c10::List<at::Tensor> toTensorList() const &;
  std::vector<at::Tensor> toTensorVector() const;

  //GenericList
  IValue(c10::List<IValue> v);
  bool isList() const { return Tag::GenericList == tag; }
  c10::List<IValue> toList() &&;
  c10::List<IValue> toList() const &;
  c10::ArrayRef<IValue> toListRef() const;

  // Some template constructors of IValue calls another constructor recursively.
  // This SNIFAEs the called constructor exists.
  template<class T>
  using enable_if_ivalue_constructible =
      std::enable_if_t<std::is_constructible<IValue, T>::value, std::nullptr_t>;

  template <
      class T,
      enable_if_ivalue_constructible<T> = nullptr>
  IValue(c10::List<T> v);
  template <
      class T,
      enable_if_ivalue_constructible<T> = nullptr>
  IValue(at::ArrayRef<T> v);
  template <
      class T,
      enable_if_ivalue_constructible<T> = nullptr>
  IValue(const std::vector<T>& v);

  // GenericDict
  IValue(c10::Dict<IValue, IValue> v);
  bool isGenericDict() const { return Tag::GenericDict == tag; }
  c10::Dict<IValue, IValue> toGenericDict() &&;
  c10::Dict<IValue, IValue> toGenericDict() const &;

  template<class Key, class Value>
  IValue(c10::Dict<Key, Value> v);

  template<class Key, class Value>
  /// \cond DOXYGEN_CANNOT_HANDLE_CONSTRUCTORS_WITH_MACROS_SO_EXCLUDE_THIS_LINE_FROM_DOXYGEN
  C10_DEPRECATED_MESSAGE("IValues based on std::unordered_map<K, V> are slow and deprecated. Please use c10::Dict<K, V> instead.")
  /// \endcond
  IValue(std::unordered_map<Key, Value> v);

  template <
      class T,
      enable_if_ivalue_constructible<T> = nullptr>
  IValue(c10::optional<T> v);
  IValue(c10::nullopt_t);

  // ClassType
  IValue(c10::intrusive_ptr<ivalue::Object> v);
  bool isObject() const { return tag == Tag::Object; }
  c10::intrusive_ptr<ivalue::Object> toObject() &&;
  c10::intrusive_ptr<ivalue::Object> toObject() const & ;
  const ivalue::Object& toObjectRef() const;

  torch::jit::Module toModule() const;
  bool isModule() const;

  // PyObject
  IValue(c10::intrusive_ptr<ivalue::PyObjectHolder> v);
  bool isPyObject() const { return tag == Tag::PyObject; }
  c10::intrusive_ptr<ivalue::PyObjectHolder> toPyObjectHolder() &&;
  c10::intrusive_ptr<ivalue::PyObjectHolder> toPyObjectHolder() const &;
  PyObject* toPyObject() const;

  // None
  IValue() : payload{0}, tag(Tag::None), is_intrusive_ptr(false) {}
  bool isNone() const {
    return Tag::None == tag;
  }
  std::string toNone() const {
    AT_ASSERT(isNone());
    return "None";
  }

  static IValue uninitialized() {
    auto i = IValue();
    i.tag = Tag::Uninitialized;
    return i;
  }

  // Scalar, which gets encoded as either an Int or a Double
  IValue(at::Scalar s)
  : IValue() {
    if(s.isFloatingPoint()) {
      *this = s.toDouble();
    } else {
      *this = s.toLong();
    }
  }
  bool isScalar() const {
    return isDouble() || isInt();
  }
  at::Scalar toScalar() const {
    if(isDouble())
      return toDouble();
    else if(isInt())
      return toInt();
    throw std::runtime_error("IValue is not a Scalar");
  }

  // Device
  IValue(c10::Device d)
  : tag(Tag::Device), is_intrusive_ptr(false) {
    payload.as_device.type = d.type();
    payload.as_device.index = d.index();
  }
  bool isDevice() const { return Tag::Device == tag; }
  c10::Device toDevice() const {
    AT_ASSERT(isDevice());
    return c10::Device(payload.as_device.type, payload.as_device.index);
  }

  // ScalarType
  IValue(ScalarType t)
  : IValue(static_cast<std::underlying_type<ScalarType>::type>(t)) {}
  at::ScalarType toScalarType() const {
    return static_cast<at::ScalarType>(toInt());
  }

  // Layout
  IValue(Layout l)
  : IValue(static_cast<std::underlying_type<Layout>::type>(l)) {}
  at::Layout toLayout() const {
    return static_cast<at::Layout>(toInt());
  }

  // MemoryFormat
  IValue(MemoryFormat m)
  : IValue(static_cast<std::underlying_type<MemoryFormat>::type>(m)) {}
  at::MemoryFormat toMemoryFormat() const {
    return static_cast<at::MemoryFormat>(toInt());
  }

  // QScheme
  IValue(at::QScheme qscheme)
  : tag(Tag::Int), is_intrusive_ptr(false) {
    payload.as_int = static_cast<int64_t>(qscheme);
  }

  at::QScheme toQScheme() const {
    return static_cast<at::QScheme>(toInt());
  }


  // for debugging
  std::string tagKind() const {
    switch(tag) {
      #define DEFINE_CASE(x) case Tag::x: return #x;
      TORCH_FORALL_TAGS(DEFINE_CASE)
      #undef DEFINE_CASE
    }
    return "InvalidTag(" + c10::guts::to_string(static_cast<int>(tag)) + ")";
  }

  // generic v.to<at::Tensor>() implementations
  // that can be used in special functions like pop/push
  // that use template meta-programming.
  // prefer the directly named methods when you can,
  // since they are simpler to understand

  // Note: if you get linker errors saying one of these is missing,
  // change it to ... && = delete; and you will see better error messages for why
  // However, we cannot commit this because some compiler versions barf on it.
  template<typename T>
  T to() &&;
  template<typename T>
  T to() const &;

  // ToOptional: convert a IValue to the Optional obj that accepts both T and None
  template<typename T>
  optional<T> toOptional();

  /// @private [doxygen private]
  /// this is a shallow comparison of two IValues to test the object identity
  bool isSameIdentity(const IValue& rhs) const;

  // Computes the "official" string representation of an IValue. This produces a
  // TorchScript expression that can be used to recreate an IValue with the same
  // value (e.g. when we are printing constants in the serializer).
  //
  // Callers can use `customFormatter` to override how `repr()` prints out an
  // IValue. This is useful if you have some other environment where you can
  // look up values, and you want to print a reference to that environment (like
  // the serializer's constant table).
  //
  // repr() is not necessarily defined on all objects!
  std::ostream& repr(
      std::ostream& stream,
      std::function<bool(std::ostream&, const IValue& v)> customFormatter)
      const;

  // Computes an "informal" string representation of an IValue. This should be
  // used for debugging, or servicing `print()`-like functions.
  // This is different from `repr()` in that there is no expectation that we can
  // exactly reconstruct an IValue from the output; feel free to use a
  // concise/pretty form
  CAFFE2_API friend std::ostream& operator<<(
      std::ostream& out,
      const IValue& v);

  bool isPtrType() const {
    return is_intrusive_ptr;
  }

  /// @private [doxygen private]
  const void* internalToPointer() const {
    TORCH_INTERNAL_ASSERT(
        isPtrType(), "Can only call internalToPointer() for pointer types");
    return payload.as_intrusive_ptr;
  }

  TypePtr type() const;

  size_t hash() const {
    return payload.as_int;
  }

  // Detection Aliased tensors.
  struct HashIValue {
    size_t operator()(const IValue& val) const {
      if (val.isTensor()) {
        return 0;
      }
      return val.hash();
    }
  };

  struct CompIValues {
    bool operator()(const IValue& lhs, const IValue& rhs) const {
      if (lhs.isTensor() && rhs.isTensor()) {
        return lhs.isAliasOf(rhs);
      }
      return lhs.hash() == rhs.hash();
    }
  };

  using HashAliasedIValues = std::unordered_set<IValue, HashIValue, CompIValues>;

  // Chechs if this and rhs has a subvalues in common.
  // [t1,t2] and [t2, t3] returns true.
  bool overlaps(const IValue& rhs) const;

  // Inserts all subvalues of this in subValues.
  void getSubValues(HashAliasedIValues& subValues) const;

 private:
  // NOTE: IValue tags are intentionally private. In the future we may encode
  // this value different (e.g. using NaN boxing), and this would make it more
  // costly to determine the tag for all types vs just determining if something
  // is a particular type. Instead we want clients to use the `isX` methods when
  // possible. If for perf. reasons you really, absolutely, must have a jump
  // table, then we can revisit this.
  enum class Tag : uint32_t {
#define DEFINE_TAG(x) x,
    TORCH_FORALL_TAGS(DEFINE_TAG)
#undef DEFINE_TAG
  };

  template<class T, class NullType = c10::detail::intrusive_target_default_null_type<T>>
  c10::intrusive_ptr<T, NullType> moveToIntrusivePtr();
  template<typename T, class NullType = c10::detail::intrusive_target_default_null_type<T>>
  c10::intrusive_ptr<T, NullType> toIntrusivePtr() const;

  void clearToNone() {
    payload.as_int = 0;
    tag = Tag::None;
    is_intrusive_ptr = false;
  }

  union Payload {
    int64_t as_int;
    double as_double;
    bool as_bool;
    c10::intrusive_ptr_target* as_intrusive_ptr;
    struct {
      DeviceType type;
      DeviceIndex index;
    } as_device;
  };

  IValue(Payload p, Tag t, bool i)
  : payload(p), tag(t), is_intrusive_ptr(i) {}

  Payload payload;
  Tag tag;
  bool is_intrusive_ptr;
  friend struct WeakIValue;
};

struct CAFFE2_API WeakIValue final {
  WeakIValue()
  : payload{0}
  , tag(IValue::Tag::None)
  , is_intrusive_ptr(false) {}

  WeakIValue(const WeakIValue& rhs)
      : payload(rhs.payload),
        tag(rhs.tag),
        is_intrusive_ptr(rhs.is_intrusive_ptr) {
    if (is_intrusive_ptr) {
      c10::raw::weak_intrusive_ptr::incref(payload.as_intrusive_ptr);
    }
  }
  WeakIValue(const IValue& rhs)
      : payload(rhs.payload),
        tag(rhs.tag),
        is_intrusive_ptr(rhs.is_intrusive_ptr) {
    if (is_intrusive_ptr) {
      c10::raw::weak_intrusive_ptr::incref(payload.as_intrusive_ptr);
    }
  }
  WeakIValue(WeakIValue&& rhs) noexcept : WeakIValue() {
    swap(rhs);
  }
  ~WeakIValue() {
    if (is_intrusive_ptr) {
      c10::raw::weak_intrusive_ptr::decref(payload.as_intrusive_ptr);
    }
  }
  WeakIValue & operator=(WeakIValue && rhs) & noexcept {
    WeakIValue(std::move(rhs)).swap(*this); // this also sets rhs to None
    return *this;
  }
  WeakIValue & operator=(WeakIValue const & rhs) & {
    WeakIValue(rhs).swap(*this);
    return *this;
  }
  void swap(WeakIValue & rhs) noexcept {
    std::swap(payload, rhs.payload);
    std::swap(is_intrusive_ptr, rhs.is_intrusive_ptr);
    std::swap(tag, rhs.tag);
  }

  bool isSameIdentity(const WeakIValue& rhs) const {
    return payload.as_int == rhs.payload.as_int && tag == rhs.tag &&
        is_intrusive_ptr == rhs.is_intrusive_ptr;
  }

  IValue lock() const {
    if (!is_intrusive_ptr) {
      return IValue(payload, tag, false);
    }
    auto temp = c10::weak_intrusive_ptr<c10::intrusive_ptr_target>::reclaim(
        payload.as_intrusive_ptr);
    IValue::Payload pl;
    pl.as_intrusive_ptr = temp.lock().release();
    temp.release();
    if (!pl.as_intrusive_ptr) {
      return IValue();
    } else {
      return IValue(pl, tag, true);
    }
  }

  size_t use_count() const noexcept {
    if (!is_intrusive_ptr) {
      return 1;
    }
    auto temp = c10::weak_intrusive_ptr<c10::intrusive_ptr_target>::reclaim(
        payload.as_intrusive_ptr);
    size_t result = temp.use_count();
    temp.release();
    return result;
  }

  size_t weak_use_count() const noexcept {
    if (!is_intrusive_ptr) {
      return 1;
    }
    auto temp = c10::weak_intrusive_ptr<c10::intrusive_ptr_target>::reclaim(
        payload.as_intrusive_ptr);
    size_t result = temp.weak_use_count();
    temp.release();
    return result;
  }
  size_t hash() const {
    return payload.as_int;
  }

private:
  IValue::Payload payload;
  IValue::Tag tag;
  bool is_intrusive_ptr;
};

// An owning pointer to a type. When the type is class type, it requires a pair
// of shared_ptrs to the class type and its owning CU, so that the class type is
// guaranteed to stay alive as long as we hold this object.
struct TORCH_API StrongTypePtr {
  StrongTypePtr(
      std::shared_ptr<torch::jit::CompilationUnit> cu,
      std::shared_ptr<Type> type);

  std::shared_ptr<torch::jit::CompilationUnit> cu_;
  std::shared_ptr<Type> type_;
};

TORCH_API std::unordered_map<std::string, c10::ClassTypePtr>& getCustomClassTypeMap();

template<typename T>
c10::ClassTypePtr getCustomClassType() {
  auto tmap = c10::getCustomClassTypeMap();
  auto res = tmap.find(typeid(T).name());
  if (res == tmap.end()) {
    throw c10::Error("Can't find class id in custom class type map", "");
  }
  return res->second;
}

template<typename T>
inline bool isCustomClassRegistered() {
  auto tmap = c10::getCustomClassTypeMap();
  return tmap.find(typeid(T).name()) != tmap.end();
}

TORCH_API std::unordered_map<std::string, std::function<PyObject*(void*)>>&
getClassConverter();
}

#include <ATen/core/ivalue_inl.h><|MERGE_RESOLUTION|>--- conflicted
+++ resolved
@@ -207,22 +207,15 @@
   /// @private [doxygen private]
   c10::intrusive_ptr<caffe2::Blob> toBlob() const &;
 
-<<<<<<< HEAD
-  // Capsule
-  IValue(intrusive_ptr<torch::CustomClassHolder> blob);
-=======
   // Capsule. Capsule is an internal implementation detail
   // of custom C++ classes. No new callsites of these APIs should
   // be introduced.
   static inline IValue make_capsule(intrusive_ptr<torch::CustomClassHolder> blob);
->>>>>>> fa5bc9fa
   bool isCapsule() const {
     return Tag::Capsule == tag;
   }
   c10::intrusive_ptr<torch::CustomClassHolder> toCapsule() &&;
   c10::intrusive_ptr<torch::CustomClassHolder> toCapsule() const &;
-<<<<<<< HEAD
-=======
 
   // Custom C++ classes
   template <typename T, std::enable_if_t<std::is_base_of<torch::CustomClassHolder, T>::value, int> = 0>
@@ -232,7 +225,6 @@
   c10::intrusive_ptr<T> toCustomClass() &&;
   template <typename T>
   c10::intrusive_ptr<T> toCustomClass() const &;
->>>>>>> fa5bc9fa
 
   // Tuple
   IValue(c10::intrusive_ptr<ivalue::Tuple> v);
