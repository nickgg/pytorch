--- conflicted
+++ resolved
@@ -33,11 +33,8 @@
   _(prim, Eval)                      \
   _(prim, Expand) /* onnx */         \
   _(prim, FusionGroup)               \
-<<<<<<< HEAD
+  _(prim, CudaFusionGroup)           \
   _(prim, FunctionalGraph)           \
-=======
-  _(prim, CudaFusionGroup)           \
->>>>>>> b3fccda4
   _(prim, DifferentiableGraph)       \
   _(prim, If)                        \
   _(prim, Jump) /* debug */          \
