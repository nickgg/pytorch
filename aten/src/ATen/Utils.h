--- conflicted
+++ resolved
@@ -138,8 +138,6 @@
   return std::accumulate(list.begin(), list.end(), 1ll, std::multiplies<int64_t>());
 }
 
-<<<<<<< HEAD
-=======
 /**
  * Utility function to static cast input Generator* to
  * the backend generator type (CPU/CUDAGenerator etc.)
@@ -162,5 +160,4 @@
   return gen.defined() ? check_generator<T>(gen) : check_generator<T>(default_gen);
 }
 
->>>>>>> e6f8a9e9
 } // at