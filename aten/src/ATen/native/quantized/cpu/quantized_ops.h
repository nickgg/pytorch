--- conflicted
+++ resolved
@@ -15,14 +15,11 @@
     Scalar max,
     at::Tensor& /*qy*/);
 using qtanh_fn = void (*)(const at::Tensor& /*qx*/, at::Tensor& /*qy*/);
-<<<<<<< HEAD
-using qgelu_fn = void (*)(const at::Tensor& /*qx*/, at::Tensor& /*qy*/);
-=======
 using qelu_fn = void(*)(
     const at::Tensor& /*qx*/,
     Scalar /*alpha*/,
     at::Tensor& /*qy*/);
->>>>>>> f9f84243
+using qgelu_fn = void (*)(const at::Tensor& /*qx*/, at::Tensor& /*qy*/);
 using qbinary_fn =
     void (*)(Tensor& /*out*/, const Tensor& /*self*/, const Tensor& /*other*/);
 using qmaxpool_2d_fn = void (*)(
@@ -129,11 +126,8 @@
 DECLARE_DISPATCH(qbinary_fn, qadd_relu_stub);
 DECLARE_DISPATCH(qbinary_fn, qmul_stub);
 DECLARE_DISPATCH(qbinary_fn, qmul_relu_stub);
-<<<<<<< HEAD
+DECLARE_DISPATCH(qelu_fn, qelu_stub);
 DECLARE_DISPATCH(qgelu_fn, qgelu_stub);
-=======
-DECLARE_DISPATCH(qelu_fn, qelu_stub);
->>>>>>> f9f84243
 DECLARE_DISPATCH(qmaxpool_2d_fn, qmaxpool_2d_nhwc_stub);
 DECLARE_DISPATCH(qadaptive_avg_pool2d_fn, qadaptive_avg_pool2d_nhwc_stub);
 DECLARE_DISPATCH(qavg_pool2d_fn, qavg_pool2d_nhwc_stub);
