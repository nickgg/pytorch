"""
Python implementation of __torch_function__

While most of the torch API and handling for __torch_function__ happens
at the C++ level, some of the torch API is written in Python so we need
python-level handling for __torch_function__ overrides as well. The main
developer-facing functionality in this file are handle_torch_function and
has_torch_function. See torch/functional.py and test/test_overrides.py
for usage examples.

NOTE: heavily inspired by NumPy's ``__array_function__`` (see:
https://github.com/pytorch/pytorch/issues/24015 and
https://www.numpy.org/neps/nep-0018-array-function-protocol.html
)

"""

import __future__

import collections
import torch
import types

def get_ignored_functions():
    """Return public functions that cannot be overrided by __torch_function__

    Returns
    -------
    A tuple of functions that are publicly available in the torch API but cannot
    be overrided with __torch_function__. Mostly this is because none of the
    arguments of these functions are tensors or tensor-likes.

    """
    return (
        torch.typename,
        torch.is_tensor,
        torch.is_storage,
        torch.set_default_tensor_type,
        torch.set_rng_state,
        torch.get_rng_state,
        torch.manual_seed,
        torch.initial_seed,
        torch.seed,
        torch.save,
        torch.load,
        torch.set_printoptions,
        torch.fork,
        torch.get_default_dtype,
        torch.get_num_interop_threads,
        torch.get_num_threads,
        torch.import_ir_module,
        torch.import_ir_module_from_buffer,
        torch.is_anomaly_enabled,
        torch.is_grad_enabled,
        torch.merge_type_from_type_comment,
        torch.parse_ir,
        torch.parse_schema,
        torch.parse_type_comment,
        torch.set_anomaly_enabled,
        torch.set_flush_denormal,
        torch.set_num_interop_threads,
        torch.set_num_threads,
        torch.wait,
        torch.as_tensor,
        torch.from_numpy,
        torch.get_device,
        torch.tensor,
        torch.default_generator,
        torch.has_cuda,
        torch.has_cudnn,
        torch.has_lapack,
        torch.cpp,
        torch.device,
        torch.dtype,
        torch.finfo,
        torch.has_mkl,
        torch.has_mkldnn,
        torch.has_openmp,
        torch.iinfo,
        torch.memory_format,
        torch.qscheme,
        torch.set_grad_enabled,
        torch.no_grad,
        torch.enable_grad,
        torch.layout,
        torch.align_tensors,
        torch.arange,
        torch.as_strided,
        torch.bartlett_window,
        torch.blackman_window,
        torch.can_cast,
        torch.cudnn_affine_grid_generator,
        torch.cudnn_batch_norm,
        torch.cudnn_convolution,
        torch.cudnn_convolution_transpose,
        torch.cudnn_grid_sampler,
        torch.cudnn_is_acceptable,
        torch.empty,
        torch.empty_strided,
        torch.eye,
        torch.from_file,
        torch.full,
        torch.hamming_window,
        torch.hann_window,
        torch.linspace,
        torch.logspace,
        torch.mkldnn_adaptive_avg_pool2d,
        torch.mkldnn_convolution,
        torch.mkldnn_convolution_backward_weights,
        torch.mkldnn_max_pool2d,
        torch.ones,
        torch.promote_types,
        torch.rand,
        torch.randn,
        torch.randint,
        torch.randperm,
        torch.range,
        torch.sparse_coo_tensor,
        torch.zeros,
        torch.nn.functional.assert_int_or_pair,
        torch.nn.functional.boolean_dispatch,
        torch.nn.functional.division,
        torch.nn.functional.upsample,
        torch.nn.functional.upsample_bilinear,
        torch.nn.functional.upsample_nearest,
        torch.nn.functional.has_torch_function,
        torch.nn.functional.handle_torch_function,
        torch.nn.functional.sigmoid,
<<<<<<< HEAD
=======
        torch.nn.functional.hardsigmoid,
>>>>>>> fa5bc9fa
        torch.nn.functional.tanh,
    )

def get_testing_overrides():
    """Return a dict containing dummy overrides for all overridable functions

    Returns
    -------
<<<<<<< HEAD
    A dictionary that maps overridable functions in the PyTorch API to 
=======
    A dictionary that maps overridable functions in the PyTorch API to
>>>>>>> fa5bc9fa
    lambda functions that have the same signature as the real function
    and unconditionally return -1. These lambda functions are useful
    for testing API coverage for a type that defines __torch_function__.

    """
    # Every function in the PyTorch API that can be overriden needs an entry
    # in this dict.
    #
    # Optimally we would use inspect to get the function signature and define
    # the lambda function procedurally but that is blocked by generating
    # function signatures for native kernels that can be consumed by inspect.
    # See Issue #28233.
    return {
        torch.abs: lambda input, out=None: -1,
        torch.adaptive_avg_pool1d: lambda input, output_size: -1,
        torch.adaptive_max_pool1d: lambda inputs, output_size: -1,
        torch.acos: lambda input, out=None: -1,
        torch.add: lambda input, other, out=None: -1,
        torch.addbmm: lambda input, batch1, batch2, alpha=1, beta=1, out=None: -1,
        torch.addcdiv: lambda input, tensor1, tensor2, value=1, out=None: -1,
        torch.addcmul: lambda input, tensor1, tensor2, value=1, out=None: -1,
        torch.addmm: lambda input, mat1, mat2, beta=1, alpha=1, out=None: -1,
        torch.addmv: lambda input, mat, vec, beta=1, alpha=1, out=None: -1,
        torch.addr: lambda input, vec1, vec2, beta=1, alpha=1, out=None: -1,
        torch.affine_grid_generator: lambda theta, size, align_corners: -1,
        torch.all: lambda input: -1,
        torch.allclose: lambda input, other, trol=1e-05, atol=1e-08, equal_nan=False: -1,
        torch.alpha_dropout: lambda input, p, train, inplace=False: -1,
        torch.angle: lambda input, out=None: -1,
        torch.any: lambda input, dim, keepdim=False, out=None: -1,
        torch.argmax: lambda input: -1,
        torch.argmin: lambda input: -1,
        torch.argsort: lambda input: -1,
        torch.asin: lambda input, out=None: -1,
        torch.atan: lambda input, out=None: -1,
        torch.atan2: lambda input, other, out=None: -1,
        torch.avg_pool1d: lambda input, kernel_size, stride=None, padding=0, ceil_mode=False, count_include_pad=True: -1,
        torch.baddbmm: lambda input, batch1, batch2, alpha=1, beta=1, out=None: -1,
        torch.batch_norm: lambda input, weight, bias, running_mean, running_var, training, momentum, eps, cudnn_enabled: -1,
        torch.batch_norm_backward_elemt: lambda grad_out, input, mean, invstd, weight, mean_dy, mean_dy_xmu: -1,
        torch.batch_norm_backward_reduce: lambda grad_out, input, mean, invstd, weight, input_g, weight_g, bias_g: -1,
        torch.batch_norm_elemt: lambda input, weight, bias, mean, invstd, eps: -1,
        torch.batch_norm_gather_stats: lambda input, mean, invstd, running_mean, running_var, momentum, eps, count: -1,
        torch.batch_norm_gather_stats_with_counts: lambda input, mean, invstd, running_mean, running_var, momentum, eps, count: -1,
        torch.batch_norm_stats: lambda input, eps: -1,
        torch.batch_norm_update_stats: lambda input, running_mean, running_var, momentum: -1,
        torch.bernoulli: lambda input, generator=None, out=None: -1,
        torch.bilinear: lambda input1, input2, weight, bias: -1,
        torch.binary_cross_entropy_with_logits: (lambda input, target, weight=None, size_average=None, reduce=None,
                                                 reduction='mean', pos_weight=None: -1),
        torch.bincount: lambda input, weights=None, minlength=0: -1,
        torch.bitwise_and: lambda input, other, out=None: -1,
        torch.bitwise_not: lambda input, out=None: -1,
        torch.bitwise_or: lambda input, other, out=None: -1,
        torch.bitwise_xor: lambda input, other, out=None: -1,
        torch.bmm: lambda input, mat2, out=None: -1,
        torch.broadcast_tensors: lambda *tensors: -1,
        torch.cartesian_prod: lambda *tensors: -1,
        torch.cat: lambda tensors, dim=0, out=None: -1,
        torch.cdist: lambda x1, c2, p=2, compute_mode=None: -1,
        torch.ceil: lambda input, out=None: -1,
        torch.celu: lambda input, alhpa=1., inplace=False: -1,
        torch.chain_matmul: lambda *matrices: -1,
        torch.cholesky: lambda input, upper=False, out=None: -1,
        torch.cholesky_inverse: lambda input, upper=False, out=None: -1,
        torch.cholesky_solve: lambda input1, input2, upper=False, out=None: -1,
        torch.chunk: lambda input, chunks, dim=0: -1,
        torch.clamp: lambda input, min, max, out=None: -1,
        torch.clamp_min: lambda input, min, out=None: -1,
        torch.clamp_max: lambda input, max, out=None: -1,
        torch.clone: lambda input: -1,
        torch.combinations: lambda input, r=2, with_replacement=False: -1,
        torch.conj: lambda input, out=None: -1,
        torch.constant_pad_nd: lambda input, pad, value=0: -1,
        torch.conv1d: lambda input, weight, bias=None, stride=1, padding=0, dilation=1, groups=1: -1,
        torch.conv2d: lambda input, weight, bias=None, stride=1, padding=0, dilation=1, groups=1: -1,
        torch.conv3d: lambda input, weight, bias=None, stride=1, padding=0, dilation=1, groups=1: -1,
        torch.convolution: lambda input, weight, bias, stride, padding, dilation, transposed, output_adding, groups: -1,
        torch.conv_tbc: lambda input, weight, bias, pad=0: -1,
        torch.conv_transpose1d: lambda input, weight, bias=None, stride=1, padding=0, output_padding=0, groups=1, dilation=1: -1,
        torch.conv_transpose2d: lambda input, weight, bias=None, stride=1, padding=0, output_padding=0, groups=1, dilation=1: -1,
        torch.conv_transpose3d: lambda input, weight, bias=None, stride=1, padding=0, output_padding=0, groups=1, dilation=1: -1,
        torch.cos: lambda input, out=None: -1,
        torch.cosine_embedding_loss: lambda input1, input2, target, margin=0, size_average=None, reduce=None, reduction='mean': -1,
        torch.cosh: lambda input, out=None: -1,
        torch.cosine_similarity: lambda x1, x2, dim=1, eps=1e-8: -1,
        torch.cross: lambda input, other, dim=-1, out=None: -1,
        torch.ctc_loss: (lambda log_probs, targets, input_lengths, target_lengths, blank=0, reduction='mean',
                         zero_infinity=False: -1),
        torch.cummax: lambda input, dim, out=None: -1,
        torch.cummin: lambda input, dim, out=None: -1,
        torch.cumprod: lambda input, dim, out=None, dtype=None: -1,
        torch.cumsum: lambda input, dim, out=None, dtype=None: -1,
        torch.dequantize: lambda input: -1,
        torch.det: lambda input: -1,
        torch.detach: lambda input: -1,
        torch.diag: lambda input, diagonal=0, out=None: -1,
        torch.diag_embed: lambda input, diagonal=0, out=None: -1,
        torch.diagflat: lambda input, offset=0: -1,
        torch.diagonal: lambda input, offset=0, dim1=0, dim2=1: -1,
        torch.digamma: lambda input, out=None: -1,
        torch.dist: lambda input, other, p=2: -1,
        torch.div: lambda input, other, out=None: -1,
        torch.dot: lambda mat1, mat2: -1,
        torch.dropout: lambda input, p, train, inplace=False: -1,
        torch.dsmm: lambda input, mat2: -1,
        torch.hsmm: lambda mat1, mat2: -1,
        torch.eig: lambda input, eigenvectors=False, out=None: -1,
        torch.einsum: lambda equation, *operands: -1,
        torch.einsum: lambda equation, *operands: -1,
        torch.embedding: (lambda input, weight, padding_idx=None, max_norm=None, norm_type=2.0, scale_grad_by_freq=False,
                          sparse=False: -1),
        torch.embedding_bag: (lambda input, weight, offsets, max_norm=None, norm_type=2, scale_grad_by_freq=False,
                              mode='mean', sparse=False, per_sample_weights=None: -1),
        torch.empty_like: lambda input, dtype=None, layout=None, device=None, requires_grad=False: -1,
        torch.eq: lambda input, other, out=None: -1,
        torch.equal: lambda input, other: -1,
        torch.erf: lambda input, out=None: -1,
        torch.erfc: lambda input, out=None: -1,
        torch.erfinv: lambda input, out=None: -1,
        torch.exp: lambda input, out=None: -1,
        torch.expm1: lambda input, out=None: -1,
        torch.fake_quantize_per_channel_affine: lambda input, scale, zero_point, axis, quant_min, quant_max: -1,
        torch.fake_quantize_per_tensor_affine: lambda input, scale, zero_point, quant_min, quant_max: -1,
        torch.fbgemm_linear_fp16_weight: lambda input, packed_weight, bias: -1,
        torch.fbgemm_linear_fp16_weight_fp32_activation: lambda input, packed_weight, bias: -1,
        torch.fbgemm_linear_int8_weight: lambda input, weight, packed, col_offsets, weight_scale, weight_zero_point, bias: -1,
        torch.fbgemm_linear_int8_weight_fp32_activation: (lambda input, weight, packed, col_offsets, weight_scale,
                                                          weight_zero_point, bias: -1),
        torch.fbgemm_linear_quantize_weight: lambda input: -1,
        torch.fbgemm_pack_gemm_matrix_fp16: lambda input: -1,
        torch.fbgemm_pack_quantized_matrix: lambda input, K, N: -1,
        torch.feature_alpha_dropout: lambda input, p, train: -1,
        torch.feature_dropout: lambda input, p, train: -1,
        torch.fft: lambda input, signal_ndim, normalized=False: -1,
        torch.flatten: lambda input, start_dim=0, end_dim=-1: -1,
        torch.flip: lambda input, dims: -1,
        torch.frobenius_norm: lambda input, dim=None, keepdim=False, out=None: -1,
        torch.floor: lambda input, out=None: -1,
        torch.floor_divide: lambda input, other: -1,
        torch.fmod: lambda input, other, out=None: -1,
        torch.frac: lambda input, out=None: -1,
        torch.full_like: lambda input, fill_value, out=None, dtype=None, layout=torch.strided, device=None, requires_grad=False: -1,
        torch.functional.lu_unpack: lambda LU_data, LU_pivots, unpack_data=True, unpack_pivots=True: -1,
        torch.gather: lambda input, dim, index, out=None, sparse_grad=False: -1,
        torch.ge: lambda input, other, out=None: -1,
        torch.geqrf: lambda input, out=None: -1,
        torch.ger: lambda input, vec2, out=None: -1,
        torch.grid_sampler: lambda input, grid, interpolation_mode, padding_mode, align_corners: -1,
        torch.grid_sampler_2d: lambda input, grid, interpolation_mode, padding_mode, align_corners: -1,
        torch.grid_sampler_3d: lambda input, grid, interpolation_mode, padding_mode, align_corners: -1,
        torch.group_norm: lambda input, num_groups, weight=None, bias=None, eps=1e-05, cudnn_enabled=True: -1,
        torch.gru: lambda input, hx, params, has_biases, num_layers, gropout, train, bidirectional, batch_first: -1,
        torch.gru_cell: lambda input, hx, w_ih, w_hh, b_ih=None, b_hh=None: -1,
        torch.gt: lambda input, other, out=None: -1,
        torch.hardshrink: lambda input, lambd=0.5: -1,
        torch.hinge_embedding_loss: lambda input, target, margin=1.0, size_average=None, reduce=None, reduction='mean': -1,
        torch.histc: lambda input, bins=100, min=0, max=0, out=None: -1,
        torch.hspmm: lambda mat1, mat2, out=None: -1,
        torch.ifft: lambda input, signal_ndim, normalized=False: -1,
        torch.imag: lambda input, out=None: -1,
        torch.index_add: lambda input, dim, index, source: -1,
        torch.index_copy: lambda input, dim, index, source: -1,
        torch.index_put: lambda input, indices, values, accumulate=False: -1,
        torch.index_select: lambda input, dim, index, out=None: -1,
        torch.index_fill: lambda input, dim, index, value: -1,
        torch.isfinite: lambda tensor: -1,
        torch.isinf: lambda tensor: -1,
        torch.instance_norm: (lambda input, running_mean, running_var, weight, bias, use_input_stats, momentum, eps,
                              cudnn_enabled: -1),
        torch.int_repr: lambda input: -1,
        torch.inverse: lambda input, out=None: -1,
        torch.irfft: lambda input, signal_ndim, normalized=False, onesided=True, signal_sizes=None: -1,
        torch.is_complex: lambda input: -1,
        torch.is_distributed: lambda input: -1,
        torch.is_floating_point: lambda input: -1,
        torch.is_nonzero: lambda input: -1,
        torch.is_same_size: lambda input, other: -1,
        torch.is_signed: lambda input: -1,
        torch.isclose: lambda input, other, rtol=1e-05, atol=1e-08, equal_nan=False: -1,
        torch.isnan: lambda input: -1,
        torch.kl_div: lambda input, target, size_average=None, reduce=None, reduction='mean': -1,
        torch.kthvalue: lambda input, k, dim=None, keepdim=False, out=None: -1,
        torch.layer_norm: lambda input, normalized_shape, weight=None, bias=None, esp=1e-05, cudnn_enabled=True: -1,
        torch.le: lambda input, other, out=None: -1,
        torch.lerp: lambda input, end, weight, out=None: -1,
        torch.lgamma: lambda input, out=None: -1,
<<<<<<< HEAD
=======
        torch.lobpcg: lambda input, k=None, B=None, X=None, n=None, iK=None, niter=None, tol=None, largest=None, method=None,
        tracker=None, ortho_iparams=None, ortho_fparams=None, ortho_bparams=None: -1,
>>>>>>> fa5bc9fa
        torch.log: lambda input, out=None: -1,
        torch.log_softmax: lambda input, dim, dtype: -1,
        torch.log10: lambda input, out=None: -1,
        torch.log1p: lambda input, out=None: -1,
        torch.log2: lambda input, out=None: -1,
        torch.logdet: lambda input: -1,
        torch.logical_and: lambda input, other, out=None: -1,
        torch.logical_not: lambda input, out=None: -1,
        torch.logical_or: lambda input, other, out=None: -1,
        torch.logical_xor: lambda input, other, out=None: -1,
        torch.logsumexp: lambda input, names, keepdim, out=None: -1,
        torch.lstm: lambda data, batch_sizes, hx, params, has_biases, num_layers, dropout, train, bidirectional: -1,
        torch.lstm_cell: lambda input, hx, w_ih, w_hh, b_ih=None, b_hh=None: -1,
        torch.lstsq: lambda input, A, out=None: -1,
        torch.lt: lambda input, other, out=None: -1,
        torch.lu: lambda A, pivot=True, get_infos=False, out=None: -1,
        torch.lu_solve: lambda input, LU_data, LU_pivots, out=None: -1,
        torch.margin_ranking_loss: lambda input1, input2, target, margin=0, size_average=None, reduce=None, reduction='mean': -1,
        torch.masked_fill: lambda input, mask, value: -1,
        torch.masked_scatter: lambda input, mask, source: -1,
        torch.masked_select: lambda input, mask, out=None: -1,
        torch.matmul: lambda input, other, out=None: -1,
        torch.matrix_power: lambda input, n: -1,
        torch.matrix_rank: lambda input, tol=None, symmetric=False: -1,
        torch.max: lambda input, out=None: -1,
        torch.max_pool1d: lambda input, kernel_size, stride=None, padding=0, dilation=1, return_indices=False, ceil_mode=False: -1,
        torch.max_pool2d: lambda input, kernel_size, stride=None, padding=0, dilation=1, return_indices=False, ceil_mode=False: -1,
        torch.max_pool3d: lambda input, kernel_size, stride=None, padding=0, dilation=1, return_indices=False, ceil_mode=False: -1,
        torch.max_pool1d_with_indices: (lambda input, kernel_size, stride=None, padding=0, dilation=1,
                                        return_indices=False, ceil_mode=False: -1),
        torch.mean: lambda input: -1,
        torch.median: lambda input: -1,
        torch.meshgrid: lambda *tensors, **kwargs: -1,
        torch.min: lambda input, out=None: -1,
        torch.miopen_batch_norm: (lambda input, weight, bias, running_mean, running_var, training,
                                  exponential_average_factor, epsilon: -1),
        torch.miopen_convolution: lambda input, weight, bias, padding, stride, dilation, groups, benchmark, deterministic: -1,
        torch.miopen_convolution_transpose: (lambda input, weight, bias, padding, output_padding, stride, dilation,
                                             groups, benchmark, deterministic: -1),
        torch.miopen_depthwise_convolution: (lambda input, weight, bias, padding, stride, dilation, groups, benchmark,
                                             deterministic: -1),
        torch.miopen_rnn: (lambda input, weight, weight_stride0, hx, cx, mode, hidden_size, num_layers, batch_first,
                           dropout, train, bidirectional, batch_sizes, dropout_state: -1),
        torch.mm: lambda input, mat2, out=None: -1,
        torch.mode: lambda input: -1,
        torch.mul: lambda input, other, out=None: -1,
        torch.multinomial: lambda input, num_samples, replacement=False, out=None: -1,
        torch.mv: lambda input, vec, out=None: -1,
        torch.mvlgamma: lambda input, p: -1,
        torch.narrow: lambda input, dim, start, length: -1,
        torch.native_batch_norm: lambda input, weight, bias, running_mean, running_var, training, momentum, eps: -1,
        torch.native_layer_norm: lambda input, weight, bias, M, N, eps: -1,
        torch.native_norm: lambda input, p=2: -1,
        torch.ne: lambda input, other, out=None: -1,
        torch.neg: lambda input, out=None: -1,
        torch.nn.functional.adaptive_avg_pool2d: lambda input, output_size: -1,
        torch.nn.functional.adaptive_avg_pool3d: lambda input, output_size: -1,
        torch.nn.functional.adaptive_max_pool1d: lambda input, output_size, return_indices=False: -1,
        torch.nn.functional.adaptive_max_pool1d_with_indices: lambda input, output_size, return_indices=False: -1,
        torch.nn.functional.adaptive_max_pool2d: lambda input, output_size, return_indices=False: -1,
        torch.nn.functional.adaptive_max_pool2d_with_indices: lambda input, output_size, return_indices=False: -1,
        torch.nn.functional.adaptive_max_pool3d: lambda input, output_size, return_indices=False: -1,
        torch.nn.functional.adaptive_max_pool3d_with_indices: lambda input, output_size, return_indices=False: -1,
        torch.nn.functional.affine_grid: lambda theta, size, align_corners=None: -1,
        torch.nn.functional.alpha_dropout: lambda input, p=0.5, training=False, inplace=False: -1,
        torch.nn.functional.avg_pool2d: (lambda input, kernel_size, stride=None, padding=0, ceil_mode=False,
                                         count_include_pad=True, divisor_override=None: -1),
        torch.nn.functional.avg_pool3d: (lambda input, kernel_size, stride=None, padding=0, ceil_mode=False,
                                         count_include_pad=True, divisor_override=None: -1),
        torch.nn.functional.batch_norm: (lambda input, running_mean, running_var, weight=None, bias=None, training=False,
                                         momentum=0.1, eps=1e-05: -1),
        torch.nn.functional.bilinear: lambda input1, input2, weight, bias=None: -1,
        torch.nn.functional.binary_cross_entropy: (lambda input, target, weight=None, size_average=None, reduce=None,
                                                   reduction="mean": -1),
        torch.nn.functional.binary_cross_entropy_with_logits: (lambda input, target, weight=None, size_average=None,
                                                               reduce=None, reduction="mean", pos_weight=None: -1),
        torch.nn.functional.celu: lambda input, alpha=1.0, inplace=False: -1,
        torch.nn.functional.cosine_embedding_loss: (lambda input1, input2, target, margin=0, size_average=None,
                                                    reduce=None, reduction='mean': -1),
        torch.nn.functional.cross_entropy: (lambda input, target, weight=None, size_average=None, ignore_index=-100,
                                            reduce=None, reduction="mean": -1),
        torch.nn.functional.ctc_loss: (lambda log_probs, targets, input_lengths, target_lengths, blank=0,
                                       reduction='mean', zero_infinity=False: -1),
        torch.nn.functional.dropout: lambda input, p=0.5, training=True, inplace=False: -1,
        torch.nn.functional.dropout2d: lambda input, p=0.5, training=True, inplace=False: -1,
        torch.nn.functional.dropout3d: lambda input, p=0.5, training=True, inplace=False: -1,
        torch.nn.functional.elu: lambda input, alpha=1.0, inplace=False: -1,
        torch.nn.functional.embedding: (lambda input, weight, padding_idx=None, max_norm=None, norm_type=2.0,
                                        scale_grad_by_freq=False, sparse=False: -1),
        torch.nn.functional.embedding_bag: (lambda input, weight, offsets=None, max_norm=None, norm_type=2,
                                            scale_grad_by_freq=False, mode='mean', sparse=False, per_sample_weights=None,
                                            include_last_offset=False: -1),
        torch.nn.functional.feature_alpha_dropout: lambda input, p=0.5, training=False, inplace=False: -1,
        torch.nn.functional.fold: lambda input, output_size, kernel_size, dilation=1, padding=0, stride=1: -1,
        torch.nn.functional.fractional_max_pool2d: (lambda input, kernel_size, output_size=None, output_ratio=None,
                                                    return_indices=False, _random_samples=None: -1),
        torch.nn.functional.fractional_max_pool2d_with_indices: (
            lambda input, kernel_size, output_size=None, output_ratio=None, return_indices=False,
            _random_samples=None: -1),
        torch.nn.functional.fractional_max_pool3d: (lambda input, kernel_size, output_size=None, output_ratio=None,
                                                    return_indices=False, _random_samples=None: -1),
        torch.nn.functional.fractional_max_pool3d_with_indices: (
            lambda input, kernel_size, output_size=None, output_ratio=None, return_indices=False,
            _random_samples=None: -1),
        torch.nn.functional.gelu: lambda input: -1,
        torch.nn.functional.glu: lambda input, dim=-1: -1,
        torch.nn.functional.grid_sample: lambda input, grid, mode='bilinear', padding_mode='zeros', align_corners=None: -1,
        torch.nn.functional.group_norm: lambda input, num_groups, weight=None, bias=None, eps=1e-05: -1,
        torch.nn.functional.gumbel_softmax: lambda logits, tau=1, hard=False, eps=1e-10, dim=-1: -1,
        torch.nn.functional.hardshrink: lambda input, lambd=0.5: -1,
        torch.nn.functional.hardtanh: lambda input, min_val=-1., max_val=1., inplace=False: -1,
        torch.nn.functional.hinge_embedding_loss: (lambda input, target, margin=1.0, size_average=None, reduce=None,
                                                   reduction='mean': -1),
        torch.nn.functional.instance_norm: (lambda input, running_mean=None, running_var=None, weight=None, bias=None,
                                            use_input_stats=True, momentum=0.1, eps=1e-05: -1),
        torch.nn.functional.interpolate: (lambda input, size=None, scale_factor=None, mode='nearest', align_corners=None,
                                          recompute_scale_factor=None: -1),
        torch.nn.functional.kl_div: lambda input, target, size_average=None, reduce=None, reduction='mean': -1,
        torch.nn.functional.l1_loss: lambda input, target, size_average=None, reduce=None, reduction='mean': -1,
        torch.nn.functional.layer_norm: lambda input, normalized_shape, weight=None, bias=None, eps=1e-05: -1,
        torch.nn.functional.leaky_relu: lambda input, negative_slope=0.01, inplace=False: -1,
        torch.nn.functional.linear: lambda input, weight, bias=None: -1,
        torch.nn.functional.local_response_norm: lambda input, size, alpha=0.0001, beta=0.75, k=1.0: -1,
        torch.nn.functional.log_softmax: lambda input, dim=None, _stacklevel=3, dtype=None: -1,
        torch.nn.functional.logsigmoid: lambda input: -1,
        torch.nn.functional.lp_pool1d: lambda input, norm_type, kernel_size, stride=None, ceil_mode=False: -1,
        torch.nn.functional.lp_pool2d: lambda input, norm_type, kernel_size, stride=None, ceil_mode=False: -1,
        torch.nn.functional.margin_ranking_loss: (lambda input1, input2, target, margin=0, size_average=None,
                                                  reduce=None, reduction='mean': -1),
        torch.nn.functional.max_pool1d: (lambda input, kernel_size, stride=None, padding=0, dilation=1,
                                         return_indices=False, ceil_mode=False: -1),
        torch.nn.functional.max_pool1d_with_indices: (lambda input, kernel_size, stride=None, padding=0, dilation=1,
                                                      return_indices=False, ceil_mode=False: -1),
        torch.nn.functional.max_pool2d: (lambda input, kernel_size, stride=None, padding=0, dilation=1,
                                         return_indices=False, ceil_mode=False: -1),
        torch.nn.functional.max_pool2d_with_indices: (lambda input, kernel_size, stride=None, padding=0, dilation=1,
                                                      return_indices=False, ceil_mode=False: -1),
        torch.nn.functional.max_pool3d: (lambda input, kernel_size, stride=None, padding=0, dilation=1,
                                         return_indices=False, ceil_mode=False: -1),
        torch.nn.functional.max_pool3d_with_indices: (lambda input, kernel_size, stride=None, padding=0, dilation=1,
                                                      return_indices=False, ceil_mode=False: -1),
        torch.nn.functional.max_unpool1d: lambda input, indices, kernel_size, stride=None, padding=0, output_size=None: -1,
        torch.nn.functional.max_unpool2d: lambda input, indices, kernel_size, stride=None, padding=0, output_size=None: -1,
        torch.nn.functional.max_unpool3d: lambda input, indices, kernel_size, stride=None, padding=0, output_size=None: -1,
        torch.nn.functional.mse_loss: lambda input, target, size_average=None, reduce=None, reduction='mean': -1,
        torch.nn.functional.multi_head_attention_forward: (
            lambda query, key, value, embed_dim_to_check, num_heads, in_proj_weight, in_proj_bias, bias_k, bias_v,
            add_zero_attn, dropout_p, out_proj_weight, out_proj_bias, training=True, key_padding_mask=None,
            need_weights=True, attn_mask=None, use_separate_proj_weight=False, q_proj_weight=None, k_proj_weight=None,
            v_proj_weight=None, static_k=None, static_v=None: -1),
        torch.nn.functional.multi_margin_loss: (lambda input, target, p=1, margin=1.0, weight=None, size_average=None,
                                                reduce=None, reduction='mean': -1),
        torch.nn.functional.multilabel_margin_loss: (lambda input, target, size_average=None, reduce=None,
                                                     reduction='mean': -1),
        torch.nn.functional.multilabel_soft_margin_loss: (lambda input, target, weight=None, size_average=None,
                                                          reduce=None, reduction='mean': -1),
        torch.nn.functional.nll_loss: (lambda input, target, weight=None, size_average=None, ignore_index=-100,
                                       reduce=None, reduction='mean': -1),
        torch.nn.functional.normalize: lambda input, p=2, dim=1, eps=1e-12, out=None: -1,
        torch.nn.functional.one_hot: lambda tensor, num_classes=-1: -1,
        torch.nn.functional.pad: lambda input, pad, mode='constant', value=0: -1,
        torch.nn.functional.pairwise_distance: lambda x1, x2, p=2.0, eps=1e-06, keepdim=False: -1,
        torch.nn.functional.poisson_nll_loss: (lambda input, target, log_input=True, full=False, size_average=None,
                                               eps=1e-08, reduce=None, reduction='mean': -1),
        torch.nn.functional.prelu: lambda input, weight: -1,
        torch.nn.functional.relu: lambda input, inplace=False: -1,
        torch.nn.functional.relu6: lambda input, inplace=False: -1,
        torch.nn.functional.rrelu: lambda input, lower=0.125, upper=0.3333333333333333, training=False, inplace=False: -1,
        torch.nn.functional.selu: lambda input, inplace=False: -1,
        torch.nn.functional.smooth_l1_loss: lambda input, target, size_average=None, reduce=None, reduction='mean': -1,
        torch.nn.functional.soft_margin_loss: lambda input, target, size_average=None, reduce=None, reduction='mean': -1,
        torch.nn.functional.softmax: lambda input, dim=None, _stacklevel=3, dtype=None: -1,
        torch.nn.functional.softmin: lambda input, dim=None, _stacklevel=3, dtype=None: -1,
        torch.nn.functional.softplus: lambda input, beta=1, threshold=20: -1,
        torch.nn.functional.softshrink: lambda input, lambd=0.5: -1,
        torch.nn.functional.softsign: lambda input: -1,
        torch.nn.functional.tanhshrink: lambda input: -1,
        torch.nn.functional.threshold: lambda input, threshold, value, inplace=False: -1,
        torch.nn.functional.triplet_margin_loss: (lambda anchor, positive, negative, margin=1.0, p=2, eps=1e-06,
                                                  swap=False, size_average=None, reduce=None, reduction='mean': -1),
        torch.nn.functional.unfold: lambda input, kernel_size, dilation=1, padding=0, stride=1: -1,
        torch.nonzero: lambda input, as_tuple=False: -1,
        torch.norm: lambda input, p='fro', dim=None, keepdim=False, out=None, dtype=None: -1,
        torch.norm_except_dim: lambda v, pow=2, dim=0: -1,
        torch.normal: lambda mean, std, out=None: -1,
        torch.nuclear_norm: lambda input, p='fro', dim=None, keepdim=False, out=None, dtype=None: -1,
        torch.numel: lambda input: -1,
        torch.orgqr: lambda input1, input2: -1,
        torch.ormqr: lambda input, input2, input3, left=True, transpose=False: -1,
        torch.pairwise_distance: lambda x1, x2, p=2.0, eps=1e-06, keepdim=False: -1,
<<<<<<< HEAD
=======
        torch.pca_lowrank: lambda input, q=None, center=True, niter=2: -1,
>>>>>>> fa5bc9fa
        torch.pdist: lambda input, p=2: -1,
        torch.pinverse: lambda input, rcond=1e-15: -1,
        torch.pixel_shuffle: lambda input, upscale_factor: -1,
        torch.poisson: lambda input, generator=None: -1,
        torch.poisson_nll_loss: lambda input, target, log_input, full, eps, reduction: -1,
        torch.polygamma: lambda input, n, out=None: -1,
        torch.prelu: lambda input, weight: -1,
        torch.ones_like: lambda input, dtype=None, layout=None, device=None, requires_grad=False: -1,
        torch.pow: lambda input, exponent, out=None: -1,
        torch.prod: lambda input: -1,
        torch.q_per_channel_axis: lambda input: -1,
        torch.q_per_channel_scales: lambda input: -1,
        torch.q_per_channel_zero_points: lambda input: -1,
        torch.q_scale: lambda input: -1,
        torch.q_zero_point: lambda input: -1,
        torch.qr: lambda input, some=True, out=None: -1,
        torch.quantize_per_channel: lambda input, scales, zero_points, axis, dtype: -1,
        torch.quantize_per_tensor: lambda input, scale, zero_point, dtype: -1,
        torch.quantized_batch_norm: lambda input, weight, bias, mean, var, eps, output_scale, output_zero_point: -1,
        torch.quantized_gru: lambda data, batch_sizes, hx, params, has_biases, num_layers, dropout, train, bidirectional: -1,
        torch.quantized_gru_cell: (lambda input, hx, w_ih, w_hh, b_ih, b_hh, packed_ih, packed_hh, col_offsets_ih,
                                   col_offsets_hh, scale_ih, scale_hh, zero_point_ih, zero_point_hh: -1),
        torch.quantized_lstm: (lambda input, hx, params, has_biases, num_layers, dropout, train, bidirectional,
                               batch_first, dtype=None, use_dynamic=False: -1),
        torch.quantized_lstm_cell: (lambda input, hx, w_ih, w_hh, b_ih, b_hh, packed_ih, packed_hh, col_offsets_ih,
                                    col_offsets_hh, scale_ih, scale_hh, zero_point_ih, zero_point_hh: -1),
        torch.quantized_max_pool2d: lambda input, kernel_size, stride, padding, dilation, ceil_mode=False: -1,
        torch.quantized_rnn_relu_cell: (lambda input, hx, w_ih, w_hh, b_ih, b_hh, packed_ih, packed_hh, col_offsets_ih,
                                        col_offsets_hh, scale_ih, scale_hh, zero_point_ih, zero_point_hh: -1),
        torch.quantized_rnn_tanh_cell: (lambda input, hx, w_ih, w_hh, b_ih, b_hh, packed_ih, packed_hh, col_offsets_ih,
                                        col_offsets_hh, scale_ih, scale_hh, zero_point_ih, zero_point_hh: -1),
        torch.rand_like: lambda input, dtype=None, layout=None, device=None, requires_grad=False: -1,
        torch.randint_like: lambda input, low, high, dtype=None, layout=torch.strided, device=None, requires_grad=False: -1,
        torch.randn_like: lambda input, dtype=None, layout=None, device=None, requires_grad=False: -1,
        torch.real: lambda input, out=None: -1,
        torch.reciprocal: lambda input, out=None: -1,
        torch.relu: lambda input, inplace=False: -1,
        torch.remainder: lambda input, other, out=None: -1,
        torch.renorm: lambda input, p, dim, maxnorm, out=None: -1,
        torch.repeat_interleave: lambda input, repeats, dim=None: -1,
        torch.reshape: lambda input, shape: -1,
        torch.result_type: lambda tensor1, tensor2: -1,
        torch.rfft: lambda input, signal_ndim, normalized=False, onesided=True: -1,
        torch.rnn_relu: lambda input, hx, params, has_biases, num_layers, dropout, train, bidirectional, batch_first: -1,
        torch.rnn_relu_cell: lambda input, hx, w_ih, w_hh, b_ih=None, b_hh=None: -1,
        torch.rnn_tanh: lambda input, hx, params, has_biases, num_layers, dropout, train, bidirectional, batch_first: -1,
        torch.rnn_tanh_cell: lambda input, hx, w_ih, w_hh, b_ih=None, b_hh=None: -1,
        torch.roll: lambda input, shifts, dims=None: -1,
        torch.rot90: lambda input, k, dims: -1,
        torch.round: lambda input, out=None: -1,
        torch.rrelu: lambda input, lower=1. / 8, upper=1. / 3, training=False, inplace=False: -1,
        torch.rsqrt: lambda input, out=None: -1,
        torch.rsub: lambda input, other, alpha=1: -1,
        torch.saddmm: lambda input, mat1, mat2, beta=1, alpha=1, out=None: -1,
        torch.scalar_tensor: lambda s, dtype=None, layour=None, device=None, pin_memory=None: -1,
        torch.scatter: lambda input, dim, index, src: -1,
        torch.scatter_add: lambda input, dim, index, src: -1,
        torch.select: lambda input, dim, index: -1,
        torch.selu: lambda input, inplace=False: -1,
        torch.sigmoid: lambda input, out=None: -1,
        torch.sign: lambda input, out=None: -1,
        torch.sin: lambda input, out=None: -1,
        torch.sinh: lambda input, out=None: -1,
        torch.slogdet: lambda input: -1,
        torch.smm: lambda input, mat2: -1,
        torch.spmm: lambda input, mat2: -1,
        torch.softmax: lambda input, dim, dtype=None: -1,
        torch.solve: lambda input, A, out=None: -1,
        torch.sort: lambda input, dim=-1, descending=False, out=None: -1,
        torch.split: lambda tensor, split_size_or_sections, dim=0: -1,
        torch.split_with_sizes: lambda tensor, split_size_or_sections, dim=0: -1,
        torch.sqrt: lambda input, out=None: -1,
        torch.square: lambda input, out=None: -1,
        torch.squeeze: lambda input, dim=None, out=None: -1,
        torch.sspaddmm: lambda input, mat1, mat2, beta=1, alpha=1, out=None: -1,
        torch.stack: lambda tensors, dim=0, out=None: -1,
        torch.std: lambda input: -1,
        torch.std_mean: lambda input: -1,
        torch.stft: (lambda input, n_fft, hop_length=None, win_length=None, window=None, center=True,
                     pad_mode='reflect', normalized=False, onesided=True: -1),
        torch.sub: lambda input, other, out=None: -1,
        torch.sum: lambda input: -1,
        torch.svd: lambda input, some=True, compute_uv=True, out=None: -1,
<<<<<<< HEAD
=======
        torch.svd_lowrank: lambda input, q=6, niter=2, M=None: -1,
>>>>>>> fa5bc9fa
        torch.symeig: lambda input, eigenvectors=False, upper=True, out=None: -1,
        torch.t: lambda input: -1,
        torch.take: lambda input, index: -1,
        torch.tan: lambda input, out=None: -1,
        torch.tanh: lambda input, out=None: -1,
        torch.tensordot: lambda a, b, dims=2: -1,
        torch.threshold: lambda input, threshold, value, inplace=False: -1,
        torch.topk: lambda input, k, dim=-1, descending=False, out=None: -1,
        torch.trace: lambda input: -1,
        torch.transpose: lambda input, dim0, dim1: -1,
        torch.trapz: lambda y, x, dim=-1: -1,
        torch.triangular_solve: lambda input, A, upper=True, transpose=False, unitriangular=False: -1,
        torch.tril: lambda input, diagonal=0, out=None: -1,
        torch.tril_indices: lambda row, col, offset=0, dtype=torch.long, device='cpu', layout=torch.strided: -1,
        torch.triplet_margin_loss: (lambda anchor, positive, negative, margin=1.0, p=2, eps=1e-06, swap=False,
                                    size_average=None, reduce=None, reduction='mean': -1),
        torch.triu: lambda input, diagonal=0, out=None: -1,
        torch.triu_indices: lambda row, col, offset=0, dtype=torch.long, device='cpu', layout=torch.strided: -1,
        torch.true_divide: lambda input, other: -1,
        torch.trunc: lambda input, out=None: -1,
        torch.unbind: lambda input, dim=0: -1,
        torch.unique: lambda input, sorted=True, return_inverse=False, return_counts=False, dim=None: -1,
        torch.unique_consecutive: lambda input, return_inverse=False, return_counts=False, dim=None: -1,
        torch.unsqueeze: lambda input, dim, out=None: -1,
        torch.var: lambda input: -1,
        torch.var_mean: lambda input: -1,
        torch.where: lambda condition, x, y: -1,
        torch.zeros_like: lambda input, dtype=None, layout=None, device=None, requires_grad=False: -1,
    }

def _get_overloaded_args(relevant_args):
    """Returns a list of arguments on which to call __torch_function__.

    Checks arguments in relevant_args for __torch_function__ implementations,
    storing references to the arguments and their types in overloaded_args and
    overloaded_types in order of calling precedence. Only distinct types are
    considered. If a type is a subclass of another type it will have higher
    precedence, otherwise the precedence order is the same as the order of
    arguments in relevant_args, that is, from left-to-right in the argument list.

    The precedence-determining algorithm implemented in this function is
    described in `NEP-0018`_.

    See torch::append_overloaded_arg for the equivalent function in the C++
    implementation.

    Parameters
    ----------
    relevant_args : iterable of array-like
        Iterable of array-like arguments to check for __torch_function__
        methods.

    Returns
    -------
    overloaded_types : collection of types
        Types of arguments from relevant_args with __torch_function__ methods.
    overloaded_args : list
        Arguments from relevant_args on which to call __torch_function__
        methods, in the order in which they should be called.

    .. _NEP-0018:
       https://numpy.org/neps/nep-0018-array-function-protocol.html

    """
    # Runtime is O(num_arguments * num_unique_types)
    overloaded_types = []
    overloaded_args = []
    for arg in relevant_args:
        arg_type = type(arg)
        # We only collect arguments if they have a unique type, which ensures
        # reasonable performance even with a long list of possibly overloaded
        # arguments.
        if (arg_type not in overloaded_types and hasattr(arg_type, '__torch_function__')):
            # Create lists explicitly for the first type (usually the only one
            # done) to avoid setting up the iterator for overloaded_args.
            if overloaded_types:
                overloaded_types.append(arg_type)
                # By default, insert argument at the end, but if it is
                # subclass of another argument, insert it before that argument.
                # This ensures "subclasses before superclasses".
                index = len(overloaded_args)
                for i, old_arg in enumerate(overloaded_args):
                    if issubclass(arg_type, type(old_arg)):
                        index = i
                        break
                overloaded_args.insert(index, arg)
            else:
                overloaded_types = [arg_type]
                overloaded_args = [arg]

    return overloaded_args


def handle_torch_function(
        public_api, relevant_args, *args, **kwargs):
    """Implement a function with checks for __torch_function__ overrides.

    See torch::autograd::handle_torch_function for the equivalent of this
    function in the C++ implementation.

    Arguments
    ---------
    public_api : function
        Function exposed by the public torch API originally called like
        ``public_api(*args, **kwargs)`` on which arguments are now being
        checked.
    relevant_args : iterable
        Iterable of arguments to check for __torch_function__ methods.
    args : tuple
        Arbitrary positional arguments originally passed into ``public_api``.
    kwargs : tuple
        Arbitrary keyword arguments originally passed into ``public_api``.

    Returns
    -------
    Result from calling `implementation()` or an `__torch_function__`
    method, as appropriate.

    Raises
    ------
    TypeError : if no implementation is found.

    """
    # Check for __torch_function__ methods.
    overloaded_args = _get_overloaded_args(relevant_args)
    # overloaded_args already have unique types.
    types = tuple(map(type, overloaded_args))

    # Call overrides
    for overloaded_arg in overloaded_args:
        # Use `public_api` instead of `implementation` so __torch_function__
        # implementations can do equality/identity comparisons.
        result = overloaded_arg.__torch_function__(public_api, types, args, kwargs)

        if result is not NotImplemented:
            return result

    func_name = '{}.{}'.format(public_api.__module__, public_api.__name__)
    raise TypeError("no implementation found for '{}' on types that implement "
                    '__torch_function__: {}'
                    .format(func_name, list(map(type, overloaded_args))))

def has_torch_function(relevant_args):
    """Check for __torch_function__ implementations in the elements of an iterable

    Arguments
    ---------
    relevant_args : iterable
        Iterable or aguments to check for __torch_function__ methods.

    Returns
    -------
    True if any of the elements of relevant_args have __torch_function__
    implementations, False otherwise.
    """
    return any(hasattr(a, '__torch_function__') for a in relevant_args)

def get_overridable_functions():
    """List functions that are overridable via __torch_function__

    Returns
    -------
    A dictionary that maps namespaces that contain overridable functions
    to functions in that namespace that can be overrided.

    """
    overridable_funcs = collections.defaultdict(list)
    tested_namespaces = [
        (torch, torch.__all__ + dir(torch._C._VariableFunctions)),
        (torch.functional, torch.functional.__all__),
        (torch.nn.functional, dir(torch.nn.functional)),
    ]
    for namespace, ns_funcs in tested_namespaces:
        for func_name in ns_funcs:
            # ignore private functions or functions that are deleted in torch.__init__
            if func_name.startswith('_') or func_name == 'unique_dim':
                continue
            # ignore in-place operators
            if func_name.endswith('_'):
                continue
            # only consider objects with lowercase names
            if not func_name.islower():
                continue
            func = getattr(namespace, func_name)
            # ignore re-exported modules
            if isinstance(func, types.ModuleType):
                continue
            # ignore __future__ imports
            if isinstance(func, __future__._Feature):
                continue
            # cannot be overriden by __torch_function__
            if func in get_ignored_functions():
                msg = ("{}.{} is in the tuple returned by torch._overrides.get_ignored_functions "
                       "but still has an explicit override")
                assert func not in get_testing_overrides(), msg.format(namespace, func.__name__)
                continue
            overridable_funcs[namespace].append(func)
    return overridable_funcs<|MERGE_RESOLUTION|>--- conflicted
+++ resolved
@@ -126,10 +126,7 @@
         torch.nn.functional.has_torch_function,
         torch.nn.functional.handle_torch_function,
         torch.nn.functional.sigmoid,
-<<<<<<< HEAD
-=======
         torch.nn.functional.hardsigmoid,
->>>>>>> fa5bc9fa
         torch.nn.functional.tanh,
     )
 
@@ -138,11 +135,7 @@
 
     Returns
     -------
-<<<<<<< HEAD
-    A dictionary that maps overridable functions in the PyTorch API to 
-=======
     A dictionary that maps overridable functions in the PyTorch API to
->>>>>>> fa5bc9fa
     lambda functions that have the same signature as the real function
     and unconditionally return -1. These lambda functions are useful
     for testing API coverage for a type that defines __torch_function__.
@@ -330,11 +323,8 @@
         torch.le: lambda input, other, out=None: -1,
         torch.lerp: lambda input, end, weight, out=None: -1,
         torch.lgamma: lambda input, out=None: -1,
-<<<<<<< HEAD
-=======
         torch.lobpcg: lambda input, k=None, B=None, X=None, n=None, iK=None, niter=None, tol=None, largest=None, method=None,
         tracker=None, ortho_iparams=None, ortho_fparams=None, ortho_bparams=None: -1,
->>>>>>> fa5bc9fa
         torch.log: lambda input, out=None: -1,
         torch.log_softmax: lambda input, dim, dtype: -1,
         torch.log10: lambda input, out=None: -1,
@@ -525,10 +515,7 @@
         torch.orgqr: lambda input1, input2: -1,
         torch.ormqr: lambda input, input2, input3, left=True, transpose=False: -1,
         torch.pairwise_distance: lambda x1, x2, p=2.0, eps=1e-06, keepdim=False: -1,
-<<<<<<< HEAD
-=======
         torch.pca_lowrank: lambda input, q=None, center=True, niter=2: -1,
->>>>>>> fa5bc9fa
         torch.pdist: lambda input, p=2: -1,
         torch.pinverse: lambda input, rcond=1e-15: -1,
         torch.pixel_shuffle: lambda input, upscale_factor: -1,
@@ -612,10 +599,7 @@
         torch.sub: lambda input, other, out=None: -1,
         torch.sum: lambda input: -1,
         torch.svd: lambda input, some=True, compute_uv=True, out=None: -1,
-<<<<<<< HEAD
-=======
         torch.svd_lowrank: lambda input, q=6, niter=2, M=None: -1,
->>>>>>> fa5bc9fa
         torch.symeig: lambda input, eigenvectors=False, upper=True, out=None: -1,
         torch.t: lambda input: -1,
         torch.take: lambda input, index: -1,
