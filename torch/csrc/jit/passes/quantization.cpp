--- conflicted
+++ resolved
@@ -2507,18 +2507,16 @@
   SwapFunctionalLinear(module);
   auto graph = module.get_method("forward").graph();
   Inline(*graph);
-<<<<<<< HEAD
-  GRAPH_DUMP("Aftre inline:", graph);
-=======
+  GRAPH_DUMP("After inline:", graph);
   ConstantPropagation(graph);
   ReplicateQuant(graph);
->>>>>>> a3255230
+  GRAPH_DUMP("After replicate quant:", graph);
   ReplicateDeQuant(graph);
   SwapDeQuant(graph);
   InsertPrepackUnpack(graph);
   ConstantPropagation(graph);
   QuantFusion(graph);
-  GRAPH_DUMP("Aftre quant fusion:", graph);
+  GRAPH_DUMP("After quant fusion:", graph);
   //return freeze_module(module);
   return module;
 }
