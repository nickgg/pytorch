--- conflicted
+++ resolved
@@ -52,10 +52,6 @@
   _TORCH_OPTIM_DESERIALIZE_TORCH_ARG(Tensor, momentum_buffer);
 }
 
-<<<<<<< HEAD
-void SGD::step() {
-  NoGradGuard no_grad;
-=======
 Tensor SGD::step(LossClosure closure)  {
   NoGradGuard no_grad;
   Tensor loss = {};
@@ -63,7 +59,6 @@
     at::AutoGradMode enable_grad(true);
     loss = closure();
   }
->>>>>>> fa5bc9fa
   for (auto& group : param_groups_) {
     auto& options = static_cast<SGDOptions&>(group.options());
     auto weight_decay = options.weight_decay();
