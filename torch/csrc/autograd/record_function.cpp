#include <torch/csrc/autograd/record_function.h>
#include <torch/csrc/autograd/function.h>
#include <torch/csrc/autograd/profiler.h>
#include <torch/csrc/utils/memory.h>
#include <cstdlib>
#include <random>

namespace torch {
namespace autograd {
namespace profiler {

namespace {

class CallbackManager {
 public:
  void setSamplingProbability(double prob) {
    if (prob == 1.0) {
      sampling_prop_set = false;
    } else {
      TORCH_CHECK(prob >= 0.0 && prob < 1.0);
      sampling_prop_set = true;
    }
    sampling_prob = prob;
  }

  double getSamplingProbability() {
    return sampling_prob;
  }

  bool shouldRunSampledCallbacks() {
    return (num_sampled_callbacks > 0) &&
        (!sampling_prop_set || (sample_zero_one() < sampling_prob));
  }

  void pushCallback(
      RecordFunctionCallback start,
      RecordFunctionCallback end,
      bool needs_inputs,
      bool sampled) {
    start_callbacks.push_back(std::move(start));
    end_callbacks.push_back(std::move(end));
    if (callback_needs_inputs > 0 || needs_inputs) {
      ++callback_needs_inputs;
    }
    is_callback_sampled.push_back(sampled);
    if (sampled) {
      ++num_sampled_callbacks;
    }
  }

  void popCallback() {
    if (start_callbacks.empty()) {
      throw std::runtime_error("Empty callbacks stack");
    }
    start_callbacks.pop_back();
    end_callbacks.pop_back();
    if (callback_needs_inputs > 0) {
      --callback_needs_inputs;
    }
    if (is_callback_sampled.back()) {
      --num_sampled_callbacks;
    }
    is_callback_sampled.pop_back();
  }

  bool hasCallbacks() {
    return !start_callbacks.empty();
  }

  bool needsInputs() {
    return callback_needs_inputs > 0;
  }

  bool hasNonSampledCallbacks() {
    return num_sampled_callbacks < start_callbacks.size();
  }

  std::vector<RecordFunctionCallback> start_callbacks;
  std::vector<RecordFunctionCallback> end_callbacks;
  std::vector<bool> is_callback_sampled;
  size_t num_sampled_callbacks = 0;
  size_t callback_needs_inputs = 0;
  bool sampling_prop_set = false;
  double sampling_prob = 1.0;

  static double sample_zero_one() {
    static thread_local auto gen =
        torch::make_unique<std::mt19937>(std::random_device()());
    std::uniform_real_distribution<double> dist(0.0, 1.0);
    return dist(*gen);
  }
};

// thread_local_func_ points to the currently active RecordFunction.
thread_local RecordFunction* thread_local_func_ = nullptr;

CallbackManager& manager() {
  static CallbackManager instance;
  return instance;
}

} // namespace

void setSamplingProbability(double prob) {
  manager().setSamplingProbability(prob);
}

double getSamplingProbability() {
  return manager().getSamplingProbability();
}

bool shouldRunSampledCallbacks() {
  return manager().shouldRunSampledCallbacks();
}

void pushCallback(
    RecordFunctionCallback start,
    RecordFunctionCallback end,
    bool needs_inputs,
    bool sampled) {
  manager().pushCallback(
      std::move(start), std::move(end), needs_inputs, sampled);
}

void popCallback() {
  manager().popCallback();
}

bool hasCallbacks() {
  return manager().hasCallbacks();
}

bool needsInputs() {
  return manager().needsInputs();
}

bool hasNonSampledCallbacks() {
  return manager().hasNonSampledCallbacks();
}

void runBeforeCallbacks(RecordFunction* rf, const std::string& funcName) {
  TORCH_INTERNAL_ASSERT(
      rf != nullptr,
      "The RecordFunction passed to before callbacks should not be null.");
  if (hasCallbacks()) {
    auto run_samples = shouldRunSampledCallbacks();
    if (run_samples || hasNonSampledCallbacks()) {
      rf->setRunSampled(run_samples);
      rf->before(funcName);
    }
  }
}

void RecordFunction::before(const char* name, int64_t sequence_nr) {
  if (!hasCallbacks()) {
    return;
  }
  AT_ASSERT(!initialized_);
  name_ = StringView(name);
  sequence_nr_ = sequence_nr;

  initialized_ = true;
  processCallbacks();
}

void RecordFunction::before(std::string name, int64_t sequence_nr) {
  if (!hasCallbacks()) {
    return;
  }
  AT_ASSERT(!initialized_);
  name_ = StringView(std::move(name));
  sequence_nr_ = sequence_nr;

  initialized_ = true;
  processCallbacks();
}

void RecordFunction::before(Node* fn, int64_t sequence_nr) {
  if (!hasCallbacks()) {
    return;
  }
  AT_ASSERT(!initialized_);
  fn_ = fn;
  name_ = StringView(fn->name());
  sequence_nr_ = (sequence_nr >= 0) ? sequence_nr : fn->sequence_nr();

  initialized_ = true;
  processCallbacks();
}

void RecordFunction::processCallbacks() {
  parent_ = thread_local_func_;
  thread_local_func_ = this;

  for (size_t idx = 0; idx < manager().start_callbacks.size(); ++idx) {
    if (!manager().is_callback_sampled[idx] || run_sampled_) {
      manager().start_callbacks[idx](*this);
    }
  }
}

RecordFunction::~RecordFunction() {
  try {
    end();
  } catch (const std::exception &e) {
    LOG(INFO) << "Exception in RecordFunction::end(): " << e.what();
  }
}

void RecordFunction::end() {
  if (initialized_) {
    for (size_t idx = 0; idx < manager().end_callbacks.size(); ++idx) {
      if (!manager().is_callback_sampled[idx] || run_sampled_) {
        manager().end_callbacks[idx](*this);
      }
    }

    TORCH_INTERNAL_ASSERT(
        (thread_local_func_ == this),
        name_,
        ": must be top of stack.");
    thread_local_func_ = parent_;
    initialized_ = false;
  }
}

RecordFunction* RecordFunction::current() {
  return thread_local_func_;
}

void RecordFunctionAsync::before(const char* name, int64_t sequence_nr) {
  RecordFunction::before(name, sequence_nr);
  setThreadId();
}

void RecordFunctionAsync::before(std::string name, int64_t sequence_nr) {
  RecordFunction::before(name, sequence_nr);
  setThreadId();
}

void RecordFunctionAsync::before(Node* fn, int64_t sequence_nr) {
  RecordFunction::before(fn, sequence_nr);
  setThreadId();
}

void RecordFunctionAsync::exitScope() {
  // We should not be calling exitScope() on an uninitialized RecordFunction.
  TORCH_INTERNAL_ASSERT(
      initialized_, "Current RecordFunction is not initialized.")
  // If the current RecordFunction is not the stored thread_local
  // RecordFunction, the scoping is in a bad state.
  TORCH_INTERNAL_ASSERT(
      thread_local_func_ == this, name_, ": must be top of stack.");
  // Resets the thread_local func to the parent_ RecordFunction that outlives
  // this RecordFunction, to correctly keep track of scopes.
  thread_local_func_ = parent_;
}

void RecordFunctionAsync::end() {
  if (initialized_) {
    for (size_t idx = 0; idx < manager().end_callbacks.size(); ++idx) {
      if (!manager().is_callback_sampled[idx] || run_sampled_) {
        manager().end_callbacks[idx](*this);
      }
    }
    initialized_ = false;
  }
}

<<<<<<< HEAD
void RecordFunctionAsync::setThreadId() {
  auto threadId = torch::autograd::profiler::getThreadId();
  TORCH_INTERNAL_ASSERT(
      threadId != 0,
      "Can only call RecordFunction::setThreadId after RecordFunction::before has been run in this thread.");
  threadId_ = threadId;
}

=======
// toggle initialized so that RecordFunction destructor does not attempt to
// reinvoke callbacks.
>>>>>>> 950b7d86
RecordFunctionAsync::~RecordFunctionAsync() {
  initialized_ = false;
}



} // namespace profiler
} // namespace autograd
} // namespace torch<|MERGE_RESOLUTION|>--- conflicted
+++ resolved
@@ -267,7 +267,6 @@
   }
 }
 
-<<<<<<< HEAD
 void RecordFunctionAsync::setThreadId() {
   auto threadId = torch::autograd::profiler::getThreadId();
   TORCH_INTERNAL_ASSERT(
@@ -276,10 +275,8 @@
   threadId_ = threadId;
 }
 
-=======
 // toggle initialized so that RecordFunction destructor does not attempt to
 // reinvoke callbacks.
->>>>>>> 950b7d86
 RecordFunctionAsync::~RecordFunctionAsync() {
   initialized_ = false;
 }
