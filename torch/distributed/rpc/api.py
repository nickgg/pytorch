--- conflicted
+++ resolved
@@ -238,18 +238,12 @@
         >>> rpc.shutdown()
     """
     if graceful:
-<<<<<<< HEAD
         try:
             _wait_all_workers()
             _delete_all_user_rrefs()
         except Exception as e:
             print("Exception passed to Python world", e)
-        _agent.join()
-=======
-        _wait_all_workers()
-        _delete_all_user_rrefs()
         _get_current_rpc_agent().join()
->>>>>>> 77594dd0
     try:
         # This raises a `TORCH_CHECK()` exception on RRef leak detected.
         _destroy_rref_context(_ignore_rref_leak)
